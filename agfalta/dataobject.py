--- conflicted
+++ resolved
@@ -722,11 +722,8 @@
                 if source.shape[0] == 2:
                     source = source.T
                 df = pd.DataFrame(source)
-<<<<<<< HEAD
                 self._source = None
 
-=======
->>>>>>> c71b590b
             else:
                 raise ValueError("Not a Line")
         elif isinstance(source, str):
@@ -734,16 +731,11 @@
 
             if len(df.columns) != 2:
                 raise ValueError("Not a Line")
-<<<<<<< HEAD
 
             self._source = source
 
         x = df.to_numpy()[:, 0]
         y = df.to_numpy()[:, 1]
-=======
-        x = df.to_numpy()[:,0]
-        y = df.to_numpy()[:,1]
->>>>>>> c71b590b
 
         xdim, ydim = list(df.columns)
         x_unit, y_unit = self._unit_defaults["x"], self._unit_defaults["y"]
@@ -776,16 +768,11 @@
         """Length of the x and y data."""
         return pd.DataFrame(
             data=np.stack([self.x, self.y], axis=1),
-<<<<<<< HEAD
             columns=[
                 f"{self.xdim} in {self._units['x']}",
                 f"{self.ydim} in {self._units['y']}",
             ],
         )
-=======
-            columns=[f"{self.xdim} in {self._units['x']}", f"{self.ydim} in {self._units['y']}"]
-            )
->>>>>>> c71b590b
 
     def save(self, fname: str) -> None:
         if fname.lower().endswith(".csv"):
