--- conflicted
+++ resolved
@@ -18,13 +18,7 @@
 import cv2 as cv
 
 from agfalta.utility import parse_bytes, parse_cp1252_until_null
-<<<<<<< HEAD
-from agfalta.dataobject import Image, ImageStack
-from agfalta.leem.utility import imgify
-from agfalta.roi import ROI
-=======
 from agfalta.dataobject import Image, ImageStack, IntensityLine, Line, StitchedLine
->>>>>>> d7af4f2b
 
 
 class TimeOrigin:
@@ -115,16 +109,11 @@
         inplace : bool, optional
             [description], by default False
 
-<<<<<<< HEAD
-    def normalize(self, mcp:Image = None, dark_counts: Union[int, float, Image]=100,
-                  inplace: bool = False) -> LEEMImg:
-=======
         Returns
         -------
         LEEMImg
             [description]
         """
->>>>>>> d7af4f2b
         if mcp is None:
             mcp = self.mcp   # pylint: disable=access-member-before-definition
         mcp = imgify(mcp)
@@ -143,21 +132,13 @@
         result.dark_counts = dark_counts
         return result
 
-<<<<<<< HEAD
-    def find_warp_matrix(self, template: Image, algorithm = "ecc", **kwargs) -> np.ndarray:
-=======
     def find_warp_matrix(
         self, template: Image, algorithm="ecc", **kwargs
     ) -> np.ndarray:
->>>>>>> d7af4f2b
         if algorithm == "ecc":
             return do_ecc_align(self, template, **kwargs)
 
         raise ValueError("Unknown Algorithm")
-<<<<<<< HEAD
-
-=======
->>>>>>> d7af4f2b
 
     def parse(self, source: str) -> dict[str, Any]:
         if isinstance(source, Image):
@@ -297,17 +278,12 @@
             return elements
         return type(self)(elements, virtual=self.virtual, time_origin=self._time_origin)
 
-<<<<<<< HEAD
-    def align(self, inplace:bool = False,
-              mask: Union[bool, np.ndarray, None] = True, **kwargs) -> LEEMStack:
-=======
     def align(
         self,
         inplace: bool = False,
         mask: Union[bool, np.ndarray, None] = True,
         **kwargs,
     ) -> LEEMStack:
->>>>>>> d7af4f2b
         """
         Image registration of the stack
 
@@ -335,10 +311,6 @@
         LEEMStack
             LEEMStack with aligned images. The stack itself is returned when 'inplace' = True
 
-<<<<<<< HEAD
-
-=======
->>>>>>> d7af4f2b
         See Also
         --------
         find_warp_matrix
@@ -354,11 +326,7 @@
             roi = ROI.circle(
                 x0=stack[0].width // 2,
                 y0=stack[0].height // 2,
-<<<<<<< HEAD
                 radius=stack[0].width // 2 * 9 // 10
-=======
-                radius=stack[0].width // 2 * 9 // 10,
->>>>>>> d7af4f2b
             )
             mask = (~np.ma.getmaskarray(roi.apply(stack[0]).image)).astype(np.uint8)
         else:
@@ -367,12 +335,7 @@
         warp_matrices = [np.eye(3, dtype=np.float32)]
 
         # find warp matrices between subsequent images
-
-<<<<<<< HEAD
-        for img1, img2 in zip(tqdm(stack[1:]),stack):
-=======
         for img1, img2 in zip(tqdm(stack[1:]), stack):
->>>>>>> d7af4f2b
             warp_matrix = img1.find_warp_matrix(img2, mask=mask, **kwargs)
             # img1.warp(warp_matrix, inplace = True)
             warp_matrices.append(warp_matrix)
@@ -387,14 +350,9 @@
 
         return stack
 
-<<<<<<< HEAD
-    def normalize(self, mcp: Union[Image, str, None] = None,
-                  inplace:bool = False, **kwargs) -> LEEMStack:
-=======
     def normalize(
         self, mcp: Union[Image, str, None] = None, inplace: bool = False, **kwargs
     ) -> LEEMStack:
->>>>>>> d7af4f2b
         """
         Normalization of images in stack
 
@@ -432,14 +390,7 @@
         else:
             stack = self.copy()
 
-<<<<<<< HEAD
         for img in tqdm(stack):
-            img.normalize(mcp=mcp, inplace=True, **kwargs)
-
-        return stack
-
-=======
-        for img in stack:
             # if an image is multiple times in a stack and inplace is True, it should not be
             # normalized twice, so if the mcp is already the current mcp, it will not be processed
             if img.mcp is None or not img.mcp == mcp:
@@ -449,7 +400,6 @@
 
 
 class IVCurve(StitchedLine):
-
     """
     Convenience Class for generating LEEM IV-Curves.
     """
@@ -468,7 +418,6 @@
         super().__init__(*args, **kwargs, xaxis="energy")
 
 
->>>>>>> d7af4f2b
 # Format: meta_key: (byte_position, encoding)
 HEADER_ONE = {
     "_id": (0, "cp1252"),
@@ -523,13 +472,8 @@
     "7": "pA",
     "8": "nA",
     "9": "\xb5A",
+    "B": "µm"
 }
-<<<<<<< HEAD
-UNIT_CODES = {"1": "V", "2": "mA", "3": "A", "4": "°C",
-              "5": "K", "6": "mV", "7": "pA", "8": "nA", "9": "\xb5A",
-              "B": "µm"}
-=======
->>>>>>> d7af4f2b
 
 
 def parse_dat(fname: str, debug: bool = False) -> dict[str, Any]:
@@ -618,14 +562,6 @@
 
     return data
 
-<<<<<<< HEAD
-def do_ecc_align(input_img: Image, template_img: Image, max_iter: int = 500,
-                 eps: float = 1e-4, trafo: str = "translation",
-                 mask: Union[np.ndarray, None] = None) -> np.ndarray:
-    """
-    Finds warp matrix between two Images using ECC
-
-=======
 
 def do_ecc_align(
     input_img: Image,
@@ -637,30 +573,10 @@
 ) -> np.ndarray:
     """Finds warp matrix between two Images using ECC
 
->>>>>>> d7af4f2b
     Takes two images and calculates the warp matrix between both applying the transformation
     specified by 'trafo' using the ECC Algorithm. A optional mask can be given to masked areas of
     the images that are not taken into account during registration
 
-<<<<<<< HEAD
-    Parameter
-    ---------
-    input_img, template_image : Image
-        The warp matrix will be determined to match the 'input_img' onto the 'tempate_img'
-        template_img = warp_matrix @ input_img (@ means matrix multiplication)
-    max_iter : int, default 500
-        Number of iterations to find the warp matrix. Regstration fails if max_iter is exceeded
-    eps : float, default 1e-4
-        Abortion criterion to determine successfull registration
-    trafo : str, default "translation"
-        The transformation that is applied to the images. 'trafo' must be either
-            - "translation" for only x,y shifting of images
-            - "rigid" or "euclidean" for tarnslation, rotation and scaling
-            - "affine" for translation, rotation, scaling and shearing
-    mask : np.ndarray or None, default None
-        The mask must be a 2D numpy array of dtype=np.uint8 containing 0 where pixels in the images
-        will not be taken into account during registratio and 1 when they are
-=======
     Parameters
     ----------
     input_img : Image
@@ -683,7 +599,6 @@
     mask : Union[np.ndarray, None], optional
         The mask must be a 2D numpy array of dtype=np.uint8 containing '0' where pixels in the images
         will not be taken into account during registration and '1' when they are, by default 'None'
->>>>>>> d7af4f2b
 
     Returns
     -------
